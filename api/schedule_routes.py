--- conflicted
+++ resolved
@@ -736,11 +736,7 @@
         aligned = [ensure_series_id(activity) for activity in aligned]
     except LLMError as exc:
         logger.warning("LLM parse error for user %s: %s", current_user.id, exc)
-<<<<<<< HEAD
-        return error_response(str(exc), 502)
-=======
         return error_response(str(exc), 503)
->>>>>>> 6c77ac2b
     except Timeout:
         logger.warning("LLM request timeout for user %s", current_user.id)
         return error_response("AI-tjänsten tog för lång tid att svara.", 502)
