from flask import Blueprint, jsonify, request
from services.db_config import db
from models.schedule_models import Activity, FamilyMember, Settings
from api.auth_routes import token_required

from sqlalchemy.exc import OperationalError
from sqlalchemy import and_, or_
from time import sleep
from datetime import datetime
import uuid
import logging
import json

logger = logging.getLogger(__name__)
schedule_bp = Blueprint('schedule_bp', __name__)

# ---------------- Retry-hjälpare ----------------
def retry_on_connection_error(func):
    """Retry DB-operationer som kan kasta OperationalError (t.ex. tappad MySQL-anslutning)."""
    def wrapper(*args, **kwargs):
        for attempt in range(3):
            try:
                return func(*args, **kwargs)
            except OperationalError as e:
                logger.warning(f"DB OperationalError (försök {attempt+1}/3): {e}")
                db.session.rollback()
                if attempt < 2:
                    sleep(0.5)
                    continue
                raise
    wrapper.__name__ = func.__name__
    return wrapper

# ---------------- Hjälpfunktioner ----------------
SV_WEEKDAYS = {
    1: "Måndag",
    2: "Tisdag",
    3: "Onsdag",
    4: "Torsdag",
    5: "Fredag",
    6: "Lördag",
    7: "Söndag",
}
SV_TO_NUM = {v.lower(): k for k, v in SV_WEEKDAYS.items()}

def _parse_time_hhmm(value: str):
    if not isinstance(value, str) or len(value) not in (4, 5):
        raise ValueError("Time must be 'HH:MM'")
    parts = value.split(":")
    if len(parts) != 2:
        raise ValueError("Time must be 'HH:MM'")
    hour = int(parts[0]); minute = int(parts[1])
    if not (0 <= hour <= 23 and 0 <= minute <= 59):
        raise ValueError("Time must be 'HH:MM' in 24h range")
    return datetime(2000, 1, 1, hour, minute)

def _time_to_str(dt: datetime) -> str:
    return f"{dt.hour:02d}:{dt.minute:02d}"

def _require_int(name: str, val):
    if not isinstance(val, int):
        raise ValueError(f"{name} must be an integer")
    return val

def _norm_day(d) -> str:
    """Accepterar t.ex. 'Måndag', 'måndag', 1..7. Returnerar svensk veckodag som str."""
    if isinstance(d, int):
        if 1 <= d <= 7:
            return SV_WEEKDAYS[d]
        raise ValueError("day int must be 1..7 (ISO, Måndag=1)")
    if isinstance(d, str):
        s = d.strip().lower()
        if s.isdigit():
            i = int(s)
            if 1 <= i <= 7:
                return SV_WEEKDAYS[i]
        if s in SV_TO_NUM:
            return SV_WEEKDAYS[SV_TO_NUM[s]]
    raise ValueError("day must be a Swedish weekday name or 1..7")

def _iso_to_sv_weekday(dt: datetime) -> str:
    return SV_WEEKDAYS[dt.isocalendar()[2]]

def _dates_to_dwy(dates: list[str]):
    triples = []
    for s in dates:
        try:
            dt = datetime.strptime(s.strip(), "%Y-%m-%d")
        except Exception:
            raise ValueError(f"Invalid ISO date: {s} (expected YYYY-MM-DD)")
        iso = dt.isocalendar()
        triples.append({
            "day": _iso_to_sv_weekday(dt),
            "week": iso[1],
            "year": iso[0],
        })
    return triples

def _minutes(hhmm: str) -> int:
    h, m = hhmm.split(":")
    return int(h) * 60 + int(m)

def _ranges_overlap(s1: str, e1: str, s2: str, e2: str) -> bool:
    a1, b1, a2, b2 = _minutes(s1), _minutes(e1), _minutes(s2), _minutes(e2)
    return max(a1, a2) < min(b1, b2)

def _validate_activity_payload(raw: dict):
    """
    Validerar och normaliserar en (1) aktivitet.
    - Hanterar participants som id eller namn (löses senare).
    - Accepterar antingen 'date'/'dates' eller legacy 'day(s)' + week + year.
    """
    if not isinstance(raw, dict):
        raise ValueError("Each activity must be an object")

    name = raw.get("name")
    if not isinstance(name, str) or not name.strip():
        raise ValueError("name is required")

    start_t = _parse_time_hhmm(raw.get("startTime"))
    end_t = _parse_time_hhmm(raw.get("endTime"))
    if start_t >= end_t:
        raise ValueError("startTime must be earlier than endTime")

    participants = raw.get("participants", [])
    if not isinstance(participants, list):
        raise ValueError("participants must be an array")
    participants = [str(p) for p in participants]

    series_id = raw.get("seriesId") or str(uuid.uuid4())
    icon = raw.get("icon")
    location = raw.get("location")
    notes = raw.get("notes")
    color = raw.get("color")

    # Ny väg: date/dates
    if "date" in raw or "dates" in raw:
        if "date" in raw:
            if not isinstance(raw["date"], str) or not raw["date"].strip():
                raise ValueError("date must be a non-empty ISO date string (YYYY-MM-DD)")
            dates = [raw["date"].strip()]
        else:
            dates = raw["dates"]
            if not isinstance(dates, list) or not dates:
                raise ValueError("dates must be a non-empty array of ISO date strings (YYYY-MM-DD)")
        dateTriples = _dates_to_dwy(dates)

        return {
            "name": name.strip(),
            "icon": icon,
            "startTime": _time_to_str(start_t),
            "endTime": _time_to_str(end_t),
            "participants": participants,
            "location": location,
            "notes": notes,
            "color": color,
            "seriesId": series_id,
            "dateTriples": dateTriples,
        }

    # Legacy: day(s), week, year
    if "days" in raw:
        if not isinstance(raw["days"], list) or not raw["days"]:
            raise ValueError("days must be a non-empty array")
        days = [_norm_day(d) for d in raw["days"]]
    elif "day" in raw:
        days = [_norm_day(raw["day"])]
    else:
        raise ValueError("Provide either 'date'/'dates' or 'days'/'day'")

    week = _require_int("week", raw.get("week"))
    year = _require_int("year", raw.get("year"))

    return {
        "name": name.strip(),
        "icon": icon,
        "days": days,
        "week": week,
        "year": year,
        "startTime": _time_to_str(start_t),
        "endTime": _time_to_str(end_t),
        "participants": participants,
        "location": location,
        "notes": notes,
        "color": color,
        "seriesId": series_id,
    }

def _expand_instances(v: dict) -> list[dict]:
    """
    Bygger instanser (en per dag/datum) av en normaliserad aktivitet.
    Returnerar listor av dicts som är klara att skapa som Activity.
    """
    base = {
        "name": v["name"],
        "icon": v.get("icon"),
        "startTime": v["startTime"],
        "endTime": v["endTime"],
        "participants": v.get("participants", []),
        "location": v.get("location"),
        "notes": v.get("notes"),
        "color": v.get("color"),
        "seriesId": v["seriesId"],
    }
    out = []

    if "dateTriples" in v:
        for t in v["dateTriples"]:
            out.append({**base, "day": t["day"], "week": t["week"], "year": t["year"]})
        return out

    # Legacy
    for d in v["days"]:
        out.append({**base, "day": d, "week": v["week"], "year": v["year"]})
    return out

def _check_for_conflicts(user_id: str, instances: list[dict]):
    """
    Enkel konfliktdetektion: om någon deltagare redan är bokad samma (year, week, day)
    och tiden överlappar.
    Returnerar lista med konflikter, annars [].
    """
    if not instances:
        return []

    # Gruppers efter (y, w, d) för att minimera queries
    keys = set((i["year"], i["week"], i["day"]) for i in instances)
    conflicts = []

    for (year, week, day) in keys:
        # Hämta befintliga aktiviteter för veckan/dagen
        existing = Activity.query.filter_by(user_id=user_id, year=year, week=week, day=day).all()
        # Indexera befintliga deltagare per aktivitet-id
        existing_with_parts = []
        for a in existing:
            try:
                part_ids = [m.id for m in a.participants]
            except Exception:
                part_ids = []
            existing_with_parts.append({
                "id": a.id,
                "name": a.name,
                "start": a.start_time,
                "end": a.end_time,
                "participants": set(part_ids),
            })

        # Nya instanser för samma (y,w,d)
        new_for_key = [i for i in instances if i["year"] == year and i["week"] == week and i["day"] == day]
        for inst in new_for_key:
            inst_parts = set(inst.get("participants", []))
            for ex in existing_with_parts:
                if not inst_parts or not ex["participants"]:
                    continue
                if inst_parts & ex["participants"]:
                    if _ranges_overlap(inst["startTime"], inst["endTime"], ex["start"], ex["end"]):
                        conflicts.append({
                            "day": day, "week": week, "year": year,
                            "new": {
                                "name": inst["name"],
                                "startTime": inst["startTime"],
                                "endTime": inst["endTime"],
                                "participants": list(inst_parts),
                            },
                            "existing": {
                                "id": ex["id"],
                                "name": ex["name"],
                                "startTime": ex["start"],
                                "endTime": ex["end"],
                                "participants": list(ex["participants"]),
                            }
                        })
    return conflicts

# ---------------- Routes: Settings ----------------
@schedule_bp.route('/settings', methods=['GET'])
@token_required
@retry_on_connection_error
def get_schedule_settings(current_user):
    s = Settings.query.filter_by(user_id=current_user.id).first()
    if not s:
        s = Settings(
            id=str(uuid.uuid4()),
            user_id=current_user.id,
            show_weekends=False,
            day_start=7,
            day_end=18
        )
        db.session.add(s)
        db.session.commit()
    return jsonify({
        "status": "success",
        "data": {
            "showWeekends": bool(s.show_weekends),
            "dayStart": int(s.day_start),
            "dayEnd": int(s.day_end),
        }
    })

@schedule_bp.route('/settings', methods=['PUT'])
@token_required
@retry_on_connection_error
def update_schedule_settings(current_user):
    data = request.get_json(silent=True) or {}
    s = Settings.query.filter_by(user_id=current_user.id).first()
    if not s:
        s = Settings(id=str(uuid.uuid4()), user_id=current_user.id)
        db.session.add(s)

    # Tillåt endast de fält som finns i modellen
    if "showWeekends" in data:
        s.show_weekends = bool(data["showWeekends"])
    if "dayStart" in data:
        s.day_start = int(data["dayStart"])
    if "dayEnd" in data:
        s.day_end = int(data["dayEnd"])

    db.session.commit()
    return jsonify({
        "status": "success",
        "data": {
            "showWeekends": bool(s.show_weekends),
            "dayStart": int(s.day_start),
            "dayEnd": int(s.day_end),
        }
    })

# ---------------- Routes: Family members ----------------
@schedule_bp.route('/family-members', methods=['GET'])
@token_required
@retry_on_connection_error
def get_family_members(current_user):
    ms = FamilyMember.query.filter_by(user_id=current_user.id).all()

    if not ms:
        default_members = [
            {"name": "Rut", "color": "#FF6B6B", "icon": "👧"},
            {"name": "Pim", "color": "#4E9FFF", "icon": "👦"},
            {"name": "Siv", "color": "#6BCF7F", "icon": "👧"},
            {"name": "Mamma", "color": "#A020F0", "icon": "👩"},
            {"name": "Pappa", "color": "#FF9F45", "icon": "👨"},
        ]

        for member_data in default_members:
            member = FamilyMember(
                id=str(uuid.uuid4()),
                user_id=current_user.id,
                name=member_data["name"],
                color=member_data["color"],
                icon=member_data["icon"]
            )
            db.session.add(member)
            ms.append(member)

        db.session.commit()

    return jsonify({
        "status": "success",
        "data": [{
            "id": m.id,
            "name": m.name,
            "color": m.color,
            "icon": m.icon
        } for m in ms]
    })

# ---------------- Routes: Activities (CRUD) ----------------
@schedule_bp.route('/activities', methods=['GET'])
@token_required
@retry_on_connection_error
def list_activities(current_user):
    # Valfri filtrering
    week = request.args.get("week", type=int)
    year = request.args.get("year", type=int)

    q = Activity.query.filter_by(user_id=current_user.id)
    if week is not None:
        q = q.filter_by(week=week)
    if year is not None:
        q = q.filter_by(year=year)
    acts = q.all()

    def dto(a: Activity):
        return {
            "id": a.id,
            "seriesId": a.series_id,
            "userId": a.user_id,
            "name": a.name,
            "icon": a.icon,
            "day": a.day,
            "week": a.week,
            "year": a.year,
            "startTime": a.start_time,
            "endTime": a.end_time,
            "location": a.location,
            "notes": a.notes,
            "color": a.color,
            "participants": [m.id for m in a.participants],  # id:n utåt
        }

    return jsonify({"status": "success", "data": [dto(a) for a in acts]})

@schedule_bp.route('/activities', methods=['POST'])
@token_required
@retry_on_connection_error
def create_activity(current_user):
    if request.is_json:
        payload = request.get_json(silent=True) or {}
    else:
        payload = request.form.to_dict()
    if not payload:
        return jsonify({"status": "error", "message": "Invalid request: No JSON or form data received"}), 400
<<<<<<< HEAD
    # Normalize participant IDs when sent via FormData
    if "participants" in payload and isinstance(payload["participants"], str):
        raw_participants = payload["participants"]
        parsed = None
        try:
            parsed = json.loads(raw_participants)
        except (json.JSONDecodeError, TypeError):
            parsed = None

        if parsed is not None:
            if isinstance(parsed, list):
                payload["participants"] = [str(p) for p in parsed]
            else:
                payload["participants"] = [str(parsed)]
        else:
            payload["participants"] = [
                p.strip() for p in raw_participants.split(",") if p.strip()
            ]
=======
    # Convert comma-separated participant IDs into a list of integers
    if "participants" in payload and isinstance(payload["participants"], str):
        try:
            payload["participants"] = [
                int(p.strip()) for p in payload["participants"].split(",") if p.strip()
            ]
        except ValueError:
            return jsonify({"status": "error", "message": "Invalid format for participants"}), 400
>>>>>>> c91a68e9

    for key in ("days", "dates"):
        if key in payload and isinstance(payload[key], str):
            try:
                payload[key] = json.loads(payload[key])
            except (json.JSONDecodeError, TypeError):
                pass
    for key in ("week", "year"):
        if key in payload:
            try:
                payload[key] = int(payload[key])
            except (ValueError, TypeError):
                pass
    try:
        v = _validate_activity_payload(payload)
    except ValueError as ve:
        return jsonify({"status": "error", "message": str(ve)}), 400

    instances = _expand_instances(v)

    # Lös deltagare (id eller namn) mot DB
    all_refs = set()
    for inst in instances:
        all_refs.update(inst.get("participants", []))

    members = FamilyMember.query.filter_by(user_id=current_user.id).all()
    by_id = {m.id: m for m in members}
    by_name = {m.name.lower(): m for m in members}

    resolved = {}
    unknown = []
    for ref in all_refs:
        rlow = str(ref).lower()
        if ref in by_id:
            resolved[ref] = by_id[ref].id
        elif rlow in by_name:
            resolved[ref] = by_name[rlow].id
        else:
            unknown.append(ref)

    if unknown:
        return jsonify({"status": "error", "message": "Unknown participants", "unknown": unknown}), 400

    for inst in instances:
        inst["participants"] = [resolved[p] for p in inst.get("participants", []) if p in resolved]

    # Konflikter?
    conflicts = _check_for_conflicts(current_user.id, instances)
    if conflicts:
        return jsonify({"status": "error", "message": "Conflicts detected", "conflicts": conflicts}), 409

    # Skapa alla
    created_activities = []
    for inst in instances:
        a = Activity(
            id=str(uuid.uuid4()),
            series_id=inst["seriesId"],
            user_id=current_user.id,
            name=inst["name"],
            icon=inst.get("icon"),
            day=inst["day"],
            week=inst["week"],
            year=inst["year"],
            start_time=inst["startTime"],
            end_time=inst["endTime"],
            location=inst.get("location"),
            notes=inst.get("notes"),
            color=inst.get("color"),
        )
        for pid in inst.get("participants", []):
            if pid in by_id:
                a.participants.append(by_id[pid])
        db.session.add(a)
        created_activities.append(a)

    db.session.commit()
    return jsonify({
        "status": "success",
        "data": {
            "id": created_activities[0].id if len(created_activities) == 1 else None,
            "created": len(created_activities)
        }
    }), 201

@schedule_bp.route('/activities/<activity_id>', methods=['PUT'])
@token_required
@retry_on_connection_error
def update_activity(current_user, activity_id):
    a = Activity.query.filter_by(id=activity_id, user_id=current_user.id).first()
    if not a:
        return jsonify({"status": "error", "message": "Activity not found"}), 404

    data = request.get_json(silent=True) or {}

    # Tillåt att uppdatera tid, dag, namn, mm.
    if "name" in data:
        a.name = str(data["name"]).strip() or a.name
    if "icon" in data:
        a.icon = data["icon"]
    if "day" in data:
        a.day = _norm_day(data["day"])
    if "week" in data:
        a.week = _require_int("week", data["week"])
    if "year" in data:
        a.year = _require_int("year", data["year"])
    if "startTime" in data:
        a.start_time = _time_to_str(_parse_time_hhmm(data["startTime"]))
    if "endTime" in data:
        a.end_time = _time_to_str(_parse_time_hhmm(data["endTime"]))
    if "location" in data:
        a.location = data["location"]
    if "notes" in data:
        a.notes = data["notes"]
    if "color" in data:
        a.color = data["color"]

    # Uppdatera participants (lista av id eller namn)
    if "participants" in data:
        members = FamilyMember.query.filter_by(user_id=current_user.id).all()
        by_id = {m.id: m for m in members}
        by_name = {m.name.lower(): m for m in members}
        new_ids = []
        for ref in data["participants"] or []:
            rlow = str(ref).lower()
            if ref in by_id:
                new_ids.append(by_id[ref].id)
            elif rlow in by_name:
                new_ids.append(by_name[rlow].id)
            else:
                return jsonify({"status": "error", "message": f"Unknown participant: {ref}"}), 400
        a.participants.clear()
        for pid in new_ids:
            a.participants.append(by_id[pid])

    db.session.commit()
    return jsonify({"status": "success"})

@schedule_bp.route('/activities/<activity_id>', methods=['DELETE'])
@token_required
@retry_on_connection_error
def delete_activity(current_user, activity_id):
    a = Activity.query.filter_by(id=activity_id, user_id=current_user.id).first()
    if not a:
        return jsonify({"status": "error", "message": "Activity not found"}), 404
    db.session.delete(a)
    db.session.commit()
    return jsonify({"status": "success"})

@schedule_bp.route('/activities/series/<series_id>', methods=['DELETE'])
@token_required
@retry_on_connection_error
def delete_activity_series(current_user, series_id):
    acts = Activity.query.filter_by(series_id=series_id, user_id=current_user.id).all()
    if not acts:
        return jsonify({"status": "error", "message": "No activities for series"}), 404
    for a in acts:
        db.session.delete(a)
    db.session.commit()
    return jsonify({"status": "success", "deleted": len(acts)})

# ---------------- Import: add-activities (array ELLER {activities: [...]}) ----------------
@schedule_bp.route('/add-activities', methods=['POST'])
@token_required
@retry_on_connection_error
def add_activities_from_json(current_user):
    try:
        payload = request.get_json(silent=True)
        if payload is None:
            return jsonify({"status": "error", "message": "Invalid JSON"}), 400

        # Acceptera både rå array och { activities: [...] }
        activities = payload if isinstance(payload, list) else payload.get("activities")
        if not isinstance(activities, list) or not activities:
            return jsonify({"status": "error", "message": "Provide a non-empty array of activities (or { activities: [...] })"}), 400

        validated = []
        all_instances = []
        for raw in activities:
            try:
                v = _validate_activity_payload(raw)
            except ValueError as ve:
                return jsonify({"status": "error", "message": str(ve)}), 400
            validated.append(v)
            all_instances.extend(_expand_instances(v))

        # Samla alla deltagarreferenser
        all_refs = set()
        for v in validated:
            all_refs.update(v.get("participants", []))

        members = FamilyMember.query.filter_by(user_id=current_user.id).all()
        by_id = {m.id: m for m in members}
        by_name = {m.name.lower(): m for m in members}

        resolved = {}
        unknown = []
        for ref in all_refs:
            rlow = str(ref).lower()
            if ref in by_id:
                resolved[ref] = by_id[ref].id
            elif rlow in by_name:
                resolved[ref] = by_name[rlow].id
            else:
                unknown.append(ref)

        if unknown:
            return jsonify({"status": "error", "message": "Unknown participants", "unknown": unknown}), 400

        for inst in all_instances:
            inst["participants"] = [resolved[p] for p in inst.get("participants", []) if p in resolved]

        conflicts = _check_for_conflicts(current_user.id, all_instances)
        if conflicts:
            return jsonify({"status": "error", "message": "Conflicts detected", "conflicts": conflicts}), 409

        # Skapa alla
        for inst in all_instances:
            a = Activity(
                id=str(uuid.uuid4()),
                series_id=inst["seriesId"],
                user_id=current_user.id,
                name=inst["name"],
                icon=inst.get("icon"),
                day=inst["day"],
                week=inst["week"],
                year=inst["year"],
                start_time=inst["startTime"],
                end_time=inst["endTime"],
                location=inst.get("location"),
                notes=inst.get("notes"),
                color=inst.get("color"),
            )
            for pid in inst.get("participants", []):
                if pid in by_id:
                    a.participants.append(by_id[pid])
            db.session.add(a)

        db.session.commit()
        return jsonify({"status": "success", "message": f"Activities added: {len(all_instances)}"}), 201

    except Exception as e:
        logger.error(f"add_activities_from_json error: {str(e)}")
        db.session.rollback()
        return jsonify({"status": "error", "message": "Failed to add activities"}), 500<|MERGE_RESOLUTION|>--- conflicted
+++ resolved
@@ -364,42 +364,6 @@
         } for m in ms]
     })
 
-# ---------------- Routes: Activities (CRUD) ----------------
-@schedule_bp.route('/activities', methods=['GET'])
-@token_required
-@retry_on_connection_error
-def list_activities(current_user):
-    # Valfri filtrering
-    week = request.args.get("week", type=int)
-    year = request.args.get("year", type=int)
-
-    q = Activity.query.filter_by(user_id=current_user.id)
-    if week is not None:
-        q = q.filter_by(week=week)
-    if year is not None:
-        q = q.filter_by(year=year)
-    acts = q.all()
-
-    def dto(a: Activity):
-        return {
-            "id": a.id,
-            "seriesId": a.series_id,
-            "userId": a.user_id,
-            "name": a.name,
-            "icon": a.icon,
-            "day": a.day,
-            "week": a.week,
-            "year": a.year,
-            "startTime": a.start_time,
-            "endTime": a.end_time,
-            "location": a.location,
-            "notes": a.notes,
-            "color": a.color,
-            "participants": [m.id for m in a.participants],  # id:n utåt
-        }
-
-    return jsonify({"status": "success", "data": [dto(a) for a in acts]})
-
 @schedule_bp.route('/activities', methods=['POST'])
 @token_required
 @retry_on_connection_error
@@ -408,38 +372,33 @@
         payload = request.get_json(silent=True) or {}
     else:
         payload = request.form.to_dict()
+
     if not payload:
         return jsonify({"status": "error", "message": "Invalid request: No JSON or form data received"}), 400
-<<<<<<< HEAD
-    # Normalize participant IDs when sent via FormData
+
+    # LÖST KONFLIKT: Använd den robusta metoden för att hantera deltagare från FormData
     if "participants" in payload and isinstance(payload["participants"], str):
         raw_participants = payload["participants"]
         parsed = None
         try:
+            # Försök först att tolka det som JSON (t.ex. '["id1", "id2"]')
             parsed = json.loads(raw_participants)
         except (json.JSONDecodeError, TypeError):
             parsed = None
 
         if parsed is not None:
+            # Om det var giltig JSON, säkerställ att det blir en lista av strängar
             if isinstance(parsed, list):
                 payload["participants"] = [str(p) for p in parsed]
             else:
                 payload["participants"] = [str(parsed)]
         else:
+            # Om det inte var JSON, fall tillbaka till att dela med kommatecken
             payload["participants"] = [
                 p.strip() for p in raw_participants.split(",") if p.strip()
             ]
-=======
-    # Convert comma-separated participant IDs into a list of integers
-    if "participants" in payload and isinstance(payload["participants"], str):
-        try:
-            payload["participants"] = [
-                int(p.strip()) for p in payload["participants"].split(",") if p.strip()
-            ]
-        except ValueError:
-            return jsonify({"status": "error", "message": "Invalid format for participants"}), 400
->>>>>>> c91a68e9
-
+
+    # Fortsätt med resten av din logik...
     for key in ("days", "dates"):
         if key in payload and isinstance(payload[key], str):
             try:
@@ -522,7 +481,6 @@
             "created": len(created_activities)
         }
     }), 201
-
 @schedule_bp.route('/activities/<activity_id>', methods=['PUT'])
 @token_required
 @retry_on_connection_error
